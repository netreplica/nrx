--- conflicted
+++ resolved
@@ -3,11 +3,7 @@
 [DESIGN]
 # needed to match number of arguments in requests.send
 max-args=7
-<<<<<<< HEAD
 max-attributes=10
 [FORMAT]
-=======
-[FORMAT]
 # temporary mix until we break the code into smaller files
->>>>>>> 55721c26
 max-module-lines=1200