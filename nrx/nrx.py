--- conflicted
+++ resolved
@@ -486,6 +486,22 @@
         self.files_path = '.'
         if self.config['output_format'] != 'cyjs':
             self.config['format'] = self._read_formats_map(config['formats_map'])
+
+
+    def _read_platform_map(self, file):
+        """Read platform_map from a YAML file to locate templated for given platforms"""
+        print(f"Reading platform map from: {file}")
+        platform_map = {}
+        try:
+            with open(file, 'r', encoding='utf-8') as f:
+                platform_map = yaml.load(f.read(), Loader=yaml.SafeLoader)
+                f.close()
+        except OSError as e:
+            error("Can't read platform map:", e)
+        except yaml.scanner.ScannerError as e:
+            error("Can't parse platform map:", e)
+        return platform_map
+
 
 
     def _read_platform_map(self, file):
@@ -752,18 +768,6 @@
         return template
 
 
-<<<<<<< HEAD
-    def _get_template_params(self, ttype, platform):
-        """
-            Return template params for a given type and platform.
-            Parameters are initialized in _get_template()
-        """
-        params = None
-        if ttype in self.templates and '_path_' in self.templates[ttype]:
-            if platform in self.templates[ttype] and 'params' in self.templates[ttype][platform]:
-                params = self.templates[ttype][platform]['params']
-        return params
-=======
     def _get_template_with_file(self, j2file):
         template = None
         try:
@@ -778,7 +782,19 @@
             m += f" Reason: {e}."
             error(m)
         return template
->>>>>>> 55721c26
+
+
+
+    def _get_template_params(self, ttype, platform):
+        """
+            Return template params for a given type and platform.
+            Parameters are initialized in _get_template()
+        """
+        params = None
+        if ttype in self.templates and '_path_' in self.templates[ttype]:
+            if platform in self.templates[ttype] and 'params' in self.templates[ttype][platform]:
+                params = self.templates[ttype][platform]['params']
+        return params
 
 
     def _render_emulated_nodes(self):
@@ -839,25 +855,13 @@
         self._print_motd(topo)
 
     def _write_topology(self, topo):
-<<<<<<< HEAD
         """Write network topology to a file"""
-        if self.config['output_format'] == 'graphite':
-            # <topology-name>.graphite.json
-            topo_file = f"{self.topology['name']}.{self.config['output_format']}.json"
-        elif self.config['output_format'] == 'd2':
-            # <topology-name>.d2
-            topo_file = f"{self.topology['name']}.{self.config['output_format']}"
-        else:
-            # <topology-name>.clab.yaml or <topology-name>.cml.yaml
-            topo_file = f"{self.topology['name']}.{self.config['output_format']}.yaml"
-=======
         topo_file = f"{self.topology['name']}"
         format_params = self.config['format']
         if 'file_extension' in format_params:
             topo_file += f".{format_params['file_extension']}"
         elif 'file_format' in format_params:
             topo_file += f".{self.config['output_format']}.{format_params['file_format']}"
->>>>>>> 55721c26
         try:
             topo_path = f"{self.files_path}/{topo_file}"
             with open(topo_path, "w", encoding="utf-8") as f:
@@ -1106,13 +1110,8 @@
         'export_site': '',
         'export_tags': [],
         'export_configs': True,
-<<<<<<< HEAD
-        'templates_path': ['templates'],
-        'platform_map': 'templates/platform_map.yml',
-=======
         'templates_path': ["./templates", f"{nrx_config_dir()}/templates"],
         'formats_map': 'formats.yaml',
->>>>>>> 55721c26
         'output_dir': '',
         'nb_api_params': {
             'interfaces_block_size':    4,
