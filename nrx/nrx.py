#!/usr/bin/env python3

# Copyright 2023 Netreplica Team
#
# Licensed under the Apache License, Version 2.0 (the "License");
# you may not use this file except in compliance with the License.
# You may obtain a copy of the License at
#
#    http://www.apache.org/licenses/LICENSE-2.0
#
# Unless required by applicable law or agreed to in writing, software
# distributed under the License is distributed on an "AS IS" BASIS,
# WITHOUT WARRANTIES OR CONDITIONS OF ANY KIND, either express or implied.
# See the License for the specific language governing permissions and
# limitations under the License.

# Export network topology from NetBox as a graph

"""
netreplica exporter

nrx reads a network topology graph from NetBox DCIM system and exports it in one of the following formats:

* Topology file for one of the supported network emulation tools
* Graph data as a JSON file in Cytoscape format CYJS

It can also read the topology graph previously saved as a CYJS file to convert it into the one of supported network emulation formats.
"""

__version__ = 'v0.4.0'
__author__ = 'Alex Bortok and Netreplica Team'

import os
import sys
import argparse
import json
import math
import ast
import zipfile
import toml
import pynetbox
import requests
from requests.adapters import HTTPAdapter
from requests.exceptions import RequestException, Timeout, HTTPError
import urllib3
import networkx as nx
import jinja2
import yaml

# DEFINE GLOBAL VARs HERE

DEBUG_ON = False
NRX_CONFIG_DIR = ".nr"
NRX_DEFAULT_CONFIG_NAME = "nrx.conf"
NRX_VERSIONS_NAME = "versions.yaml"
NRX_FORMATS_NAME = "formats.yaml"
NRX_MAP_NAME = "platform_map.yaml"
NRX_REPOSITORY = "https://github.com/netreplica/nrx"
NRX_TEMPLATES_REPOSITORY = "https://github.com/netreplica/templates"
NRX_REPOSITORY_TIMEOUT = 10


def nrx_config_dir():
    """Return path to the nrx configuration directory"""
    return f"{os.getenv('HOME', os.getcwd())}/{NRX_CONFIG_DIR}"

def nrx_default_config_path():
    """Return path to the default nrx configuration file"""
    return f"{nrx_config_dir()}/{NRX_DEFAULT_CONFIG_NAME}"

def errlog(*args, **kwargs):
    """print message on STDERR"""
    print(*args, file=sys.stderr, **kwargs)

def error(*args, **kwargs):
    """log as error and exit"""
    errlog("Error:", *args, **kwargs)
    sys.exit(1)

def warning(*args, **kwargs):
    """log as warning"""
    errlog("Warning:", *args, **kwargs)

def debug(*args, **kwargs):
    """log as debug"""
    if DEBUG_ON:
        errlog("Debug:", *args, **kwargs)

def error_debug(err, d):
    if not DEBUG_ON:
        err += " Use --debug to see the full error message."
    debug(d)
    error(err)

def create_output_directory(topology_name, config_dir):
    dir_name = "."
    if len(topology_name) > 0:
        dir_name = topology_name
    if len(config_dir) > 0:
        dir_name = config_dir
    if dir_name != ".":
        create_dirs(dir_name)
    return dir_name

def create_dirs(dir_path):
    try:
        os.makedirs(dir_path)
        abs_path = os.path.abspath(dir_path)
        debug(f"[CREATE_DIRS] Created directory '{dir_path}'")
        return abs_path
    except FileExistsError:
        abs_path = os.path.abspath(dir_path)
        debug(f"[CREATE_DIRS] Directory '{dir_path}' already exists, will reuse")
        return abs_path
    except OSError as e:
        error(f"[CREATE_DIRS] An error occurred while creating the directory: {str(e)}")
    return None


def update_symlink(link_path, target_path, log_context="[SYMLINK]"):
    """Create a symlink to a target_path if it doesn't exist yet, or update it if it points to a different target_path"""
    # Remove an existing symlink
    if os.path.exists(link_path):
        if os.path.islink(link_path):
            try:
                os.remove(link_path)
                debug(f"{log_context} Deleted existing symlink {link_path}")
            except OSError as e:
                warning(f"{log_context} Can't delete existing symlink {link_path}: {e}, skipping.")
        else:
            warning(f"{log_context} {link_path} exists and is not a symlink, skipping.")
    # Create a symlink
    if not os.path.exists(link_path):
        try:
            os.symlink(target_path, link_path)
            debug(f"{log_context} Created a symlink: {link_path}")
        except OSError as e:
            error(f"{log_context} Can't create a symlink: {e}")


def remove_file(file_path, log_context="[REMOVE]"):
    """Remove a file"""
    try:
        os.remove(file_path)
        debug(f"{log_context} Deleted {file_path}")
    except OSError as e:
        error(f"{log_context} Can't delete {file_path}: {e}")


def unzip_file(zip_path, dir_path, log_context="[UNZIP]"):
    """Unzip a file to a directory"""
    try:
        with zipfile.ZipFile(zip_path, 'r') as zip_ref:
            zip_ref.extractall(dir_path)
            debug(f"{log_context} Unzipped templates to {dir_path}")
    except (zipfile.BadZipFile, FileNotFoundError, Exception) as e:
        error(f"{log_context} Can't unzip {zip_path}: {e}")

def load_yaml_from_file(file, log_context="[LOAD_YAML]"):
    """Load YAML from a file"""
    yaml_data = None
    try:
        with open(file, 'r', encoding='utf-8') as f:
            try:
                yaml_data = yaml.safe_load(f)
            except yaml.YAMLError as e:
                warning(f"{log_context} Can't parse {file}: {e}")
            f.close()
    except OSError as e:
        debug(f"{log_context} Can't read {file}: {e}")
    return yaml_data

class TimeoutHTTPAdapter(HTTPAdapter):
    """HTTPAdapter with custom API timeout"""
    def __init__(self, timeout, *args, **kwargs):
        self.timeout = timeout
        super().__init__(*args, **kwargs)

    def send(self, request, stream=False, timeout=None, verify=True, cert=None, proxies=None):
        if timeout is None:
            timeout = self.timeout
        return super().send(request, stream, timeout, verify, cert, proxies)

class NBNetwork:
    """Class to hold network topology data exported from NetBox"""
    def __init__(self):
        self.config = {}
        self.nodes = []
        self.devices = []
        self.cable_ids = []
        self.interfaces = []
        self.device_ids = []
        self.interface_ids = []


class NBFactory:
    """Class to export network topology data from NetBox"""
    def __init__(self, config):
        self.config = config
        self.nb_net = NBNetwork()
        # Determine the name of the topology if not provided in the configuration
        if len(config['topology_name']) > 0:
            self.topology_name = config['topology_name']
        elif len(config['export_sites']) > 1:
            self.topology_name = "-".join(config['export_sites'])
        elif len(config['export_sites']) > 0:
            self.topology_name = config['export_sites'][0]
        elif len(config['export_tags']) > 0:
            self.topology_name = "-".join(config['export_tags'])
        self.G = nx.Graph(name=self.topology_name)
        self.nb_session = pynetbox.api(self.config['nb_api_url'],
                                       token=self.config['nb_api_token'],
                                       threading=True)
        self.nb_sites = None
        if not config['tls_validate']:
            self.nb_session.http_session.verify = False
            urllib3.disable_warnings()
        if config['api_timeout'] > 0:
            adapter = TimeoutHTTPAdapter(config['api_timeout'])
            self.nb_session.http_session.mount("http://", adapter)
            self.nb_session.http_session.mount("https://", adapter)
        print(f"Connecting to NetBox at: {config['nb_api_url']}")
        if len(config['export_sites']) > 0:
            debug(f"Fetching sites: {config['export_sites']}")
            try:
                self.nb_sites = self.nb_session.dcim.sites.filter(name=config['export_sites'])
            except (pynetbox.core.query.RequestError, pynetbox.core.query.ContentError) as e:
                error("NetBox API failure at get site:", e)
            if self.nb_sites is None:
                error(f"One of these site not found: {config['export_site']}")
            else:
                print(f"Fetching devices from sites: {config['export_sites']}")
        else:
            print(f"Fetching devices with tags: {','.join(config['export_tags'])}")

        try:
            self._get_nb_devices()
            self._get_nb_objects("interfaces", self.config['nb_api_params']['interfaces_block_size'])
            self._get_nb_objects("cables", self.config['nb_api_params']['cables_block_size'])
        except (pynetbox.core.query.RequestError, pynetbox.core.query.ContentError) as e:
            error("NetBox API failure", e)


    def graph(self):
        return self.G


    def _get_nb_objects(self, kind, block_size):
        attempts, max_attempts = 0, 3
        while attempts < max_attempts:
            try:
                if kind == "interfaces":
                    self._get_nb_interfaces(block_size)
                elif kind == "cables":
                    self._get_nb_cables(block_size)
                break # success, break out of while loop
            except (requests.Timeout, requests.exceptions.HTTPError) as e:
                if isinstance(e, requests.exceptions.HTTPError) and e.response.status_code != 414:
                    error(f"NetBox API failure at get {kind}:", e)
                else:
                    warning(f"NetBox API failure at get {kind}, will reduce block size and retry:", e)
                    attempts += 1
                    block_size = block_size // 2
            except (pynetbox.core.query.RequestError, pynetbox.core.query.ContentError) as e:
                error(f"NetBox API failure at get {kind}:", e)
        if attempts == max_attempts:
            error(f"NetBox API failure at get {kind}, max attempts reached")


    def _get_nb_devices(self):
        """Get device list from NetBox filtered by site, tags and device roles"""
        devices = []
        if len(self.nb_sites) == 0:
            devices.append(self.nb_session.dcim.devices.filter(tag=self.config['export_tags'],
                                                          role=self.config['export_device_roles'])
                           )
        else:
            site_ids = []
            for site in self.nb_sites:
                debug(f'Site ID: {site.id} - Site Name: {site.name}')
                site_ids.append(str(site.id))
            devices = self.nb_session.dcim.devices.filter(site_id=site_ids,
                                                        tag=self.config['export_tags'],
                                                        role=self.config['export_device_roles'])
        for device in devices:
            d = self._init_device(device)
            self.nb_net.nodes.append(d)
            d["node_id"] = len(self.nb_net.nodes) - 1
            self.nb_net.devices.append(d)
            d["device_index"] = len(self.nb_net.devices) - 1 # do not use insert with self.nb_net.devices!
            # index of the device in the devices list will match its ID index in device_ids list
            self.nb_net.device_ids.append(device.id)
            debug("Added device:", d)


    def _get_nb_interfaces(self, block_size = 4):
        """Get interfaces from NetBox filtered by devices we already have in the network topology"""
        size = len(self.nb_net.device_ids)
        debug(f"Exporting interfaces from with {size} devices, in blocks of {block_size}")
        for i in range(0, size, block_size):
            device_block = self.nb_net.device_ids[i:i + block_size]
            for interface in list(self.nb_session.dcim.interfaces.filter(device_id=device_block,
                                                                         kind="physical",
                                                                         cabled=True,
                                                                         connected=True)):
                if "base" in interface.type.value: # only ethernet interfaces
                    debug(interface.device, ":", interface, ":", interface.type.value)
                    i = {
                        "id": interface.id,
                        "type": "interface",
                        "name": interface.name,
                        "node_id": -1,
                    }
                    self.nb_net.nodes.append(i)
                    i["node_id"] = len(self.nb_net.nodes) - 1
                    self.nb_net.interfaces.append(i)
                    i["interface_index"] = len(self.nb_net.interfaces) - 1 # do not use insert with self.nb_net.interfaces!
                    # index of the interface in the interfaces list will match its ID index in interface_ids list
                    self.nb_net.interface_ids.append(interface.id)
                    self.nb_net.cable_ids.append(interface.cable.id)


    def _init_device(self, device):
        """Initialize device data"""
        d = {
            "id": device.id,
            "type": "device",
            "name": None,
            "node_id": -1,
            "site": "",
            "platform": "unknown",
            "platform_name": "unknown",
            "vendor": "unknown",
            "vendor_name": "unknown",
            "model": "unknown",
            "model_name": "unknown",
            "role": "unknown",
            "role_name": "unknown",
            "primary_ip4": "",
            "primary_ip6": "",
            "config": "",
        }

        if device.name is not None and len(device.name) > 0:
            d["name"] = device.name
        if device.site is not None:
            d["site"] = device.site.name
        if device.platform is not None:
            d["platform"] = device.platform.slug
            d["platform_name"] = device.platform.name
        if device.device_type is not None:
            d["model"] = device.device_type.slug
            d["model_name"] = device.device_type.model
            if device.device_type.manufacturer is not None:
                d["vendor"] = device.device_type.manufacturer.slug
                d["vendor_name"] = device.device_type.manufacturer.name
        if device.device_role is not None:
            d["role"] = device.device_role.slug
            d["role_name"] = device.device_role.name
            if d["name"] is None:
                d["name"] = f"{d['role']}-{device.id}"
        if device.primary_ip4 is not None:
            d["primary_ip4"] = device.primary_ip4.address
        if device.primary_ip6 is not None:
            d["primary_ip6"] = device.primary_ip6.address
        if self.config["export_configs"]:
            d["config"] = self._get_device_config(device)
        return d

    def _get_device_config(self, device):
        """Get device config from NetBox"""
        headers = {
            'Authorization': f"Token {self.config['nb_api_token']}",
            'Content-Type': 'application/json',
            'Accept': 'application/json'
        }
        url = f"{self.config['nb_api_url']}/api/dcim/devices/{device.id}/render-config/"
        try:
            response = requests.post(url, headers=headers, timeout=self.config['api_timeout'], verify=self.config['tls_validate'])
            response.raise_for_status()  # Raises an HTTPError if the response status is an error
            config_response = ast.literal_eval(response.text)
            if "content" in config_response:
                return config_response["content"]
        except HTTPError as e:
            debug(f"{device.name}: Get device configuration request failed: {e}")
        except (Timeout, RequestException) as e:
            debug(f"{device.name}: Get device configuration failed: {e}")
        except SyntaxError as e:
            debug(f"{device.name}: Get device configuration failed: can't parse rendered configuration - {e}")
        return ""

    def _trace_cable(self, cable):
        if len(cable.a_terminations) == 1 and len(cable.b_terminations) == 1:
            term_a = cable.a_terminations[0]
            term_b = cable.b_terminations[0]
            if isinstance(term_a, pynetbox.models.dcim.Interfaces) and \
               isinstance(term_b, pynetbox.models.dcim.Interfaces):
                return [term_a, term_b]
            interface = None
            if isinstance(term_a, pynetbox.models.dcim.Interfaces):
                interface = term_a
            elif isinstance(term_b, pynetbox.models.dcim.Interfaces):
                interface = term_b
            if interface is not None:
                trace = interface.trace()
                if len(trace) > 0:
                    if len(trace[0]) == 1 and len(trace[-1]) == 1:
                        side_a = trace[0][0]
                        side_b = trace[-1][0]
                        if isinstance(side_a, pynetbox.models.dcim.Interfaces) and isinstance(side_b, pynetbox.models.dcim.Interfaces):
                            debug(f"Traced {side_a.device} {side_a.name} <-> {side_b.device} {side_b.name}: {trace}")
                            return [side_a, side_b]
            debug(f"Skipping {cable} as both terminations are not interfaces or cannot be traced")
            return []
        if len(cable.a_terminations) < 1 or len(cable.b_terminations) < 1:
            debug(f"Skipping {cable} as one or both sides are not connected")
            return []
        debug(f"Skipping {cable} as it has more than one termination on one or both sides")
        return []

    def _add_cable_to_graph(self, cable):
        edge = self._trace_cable(cable)
        if len(edge) == 2:
            int_a = edge[0]
            int_b = edge[1]
            try:
                d_a = self.nb_net.devices[self.nb_net.device_ids.index(int_a.device.id)]
                d_b = self.nb_net.devices[self.nb_net.device_ids.index(int_b.device.id)]
                self.G.add_nodes_from([
                    (d_a["node_id"], {"side": "a", "type": "device", "device": d_a}),
                    (d_b["node_id"], {"side": "b", "type": "device", "device": d_b}),
                ])
                i_a = self.nb_net.interfaces[self.nb_net.interface_ids.index(int_a.id)]
                i_b = self.nb_net.interfaces[self.nb_net.interface_ids.index(int_b.id)]
                self.G.add_nodes_from([
                    (i_a["node_id"], {"side": "a", "type": "interface", "interface": i_a}),
                    (i_b["node_id"], {"side": "b", "type": "interface", "interface": i_b}),
                ])
                self.G.add_edges_from([
                    (d_a["node_id"], i_a["node_id"]),
                    (d_b["node_id"], i_b["node_id"]),
                ])
                self.G.add_edges_from([
                    (i_a["node_id"], i_b["node_id"]),
                ])
            except ValueError:
                debug("One or both devices for this connection are not in the export graph")

    def _get_nb_cables(self, block_size):
        size = len(self.nb_net.cable_ids)
        debug(f"Exporting {size} cables to build the network graph, in blocks of {block_size}")
        for i in range(0, size, block_size):
            cables_block = self.nb_net.cable_ids[i:i + block_size]
            for cable in list(self.nb_session.dcim.cables.filter(id=cables_block)):
                self._add_cable_to_graph(cable)


    def export_graph_gml(self):
        export_file = self.topology_name + ".gml"
        dir_path = create_output_directory(self.topology_name, self.config['output_dir'])
        export_path = f"{dir_path}/{export_file}"
        try:
            nx.write_gml(self.G, export_path)
        except OSError as e:
            error(f"Writing to {export_path}:", e)
        except nx.exception.NetworkXError as e:
            error("Can't export as GML:", e)
        print(f"GML graph saved to: {export_path}")

    def export_graph_json(self):
        cyjs = nx.cytoscape_data(self.G)
        dir_path = create_output_directory(self.topology_name, self.config['output_dir'])
        export_file = self.topology_name + ".cyjs"
        export_path = f"{dir_path}/{export_file}"
        try:
            with open(export_path, 'w', encoding='utf-8') as f:
                json.dump(cyjs, f, indent=4)
        except OSError as e:
            error(f"Writing to {export_path}:", e)
        except TypeError as e:
            error("Can't export as JSON:", e)
        print(f"CYJS graph saved to: {export_path}")

class NetworkTopology:
    """Class to create network topology artifacts"""
    def __init__(self, config):
        self.config = config
        self.G = None
        # For each device we will store a list of {'nos_interface_name': 'emulated_interface_name'} tuples here
        self.device_interfaces_map = {}
        self.topology = {
            'name': None,
            'links': [],
            'nodes': [],
            # lists of device_index values grouped by role (e.g. {'spine': [1, 2], 'leaf': [3, 4]})
            'roles': {},
        }
        if len(config['topology_name']) > 0:
            self.topology['name'] = config['topology_name']
        self.j2env = jinja2.Environment(
                    loader=jinja2.FileSystemLoader(self.config['templates_path'], followlinks=True),
                    extensions=['jinja2.ext.do'],
                    trim_blocks=True, lstrip_blocks=True
                )
        self.j2env.filters['ceil'] = math.ceil
        self.platform_map = self._read_platform_map(self.config['platform_map'])
        self.templates = {
            # if _require_map_ is False, attempt to load a template from _path_/<platform>.j2 even if the template is not defined in the platform_map
            'interface_names': {'_path_': f"{self.config['output_format']}/interface_names", '_description_': 'interface name', '_require_map_': False},
            'interface_maps':  {'_path_': f"{self.config['output_format']}/interface_maps",  '_description_': 'interface map', '_require_map_': True},
            'nodes':           {'_path_': f"{self.config['output_format']}/nodes", '_description_': 'node', '_require_map_': False}
        }
        self.files_path = '.'
        if self.config['output_format'] != 'cyjs':
            self.config['format'] = self._read_formats_map(config['formats_map'])


    def _read_platform_map(self, file):
        """Read platform_map from a YAML file to locate template parameters for a range of platforms"""
        print(f"Reading platform map from: {file}")
        # First try to open the file directly
        platform_map = load_yaml_from_file(file, "[PLATFORM]")
        if platform_map is None:
            # Use templates to load the map
            platform_map = self._load_yaml_from_template_file(file, "[PLATFORM]")
        if 'type' in platform_map and platform_map['type'] == 'platform_map' and 'version' in platform_map:
            if platform_map['version'] not in ['v1']:
                error(f"[PLATFORM] Unsupported version of {file} as platform map")
            return platform_map
        error(f"[PLATFORM] Unsupported 'type' in {file}, has to be a 'platform_map' with a compatible 'version'")
        return {}


    def build_from_file(self, file):
        """Build network topology from a CYJS file"""
        self._read_network_graph(file)
        self._build_topology()

    def build_from_graph(self, graph):
        """Build network topology from a NetworkX graph"""
        self.G = graph
        self._build_topology()


    def _read_formats_map(self, file):
        """Read format_map from a YAML file to initialize output parameters"""
        debug(f"[FORMAT] Reading format map from: {file}")
        formats_map = self._load_yaml_from_template_file(file, "[FORMAT]")
        if 'type' in formats_map and formats_map['type'] == 'formats_map' and 'version' in formats_map:
            if formats_map['version'] not in ['v1']:
                error(f"[FORMAT] Unsupported version of {file} as format map")
            if self.config['output_format'] not in formats_map['formats']:
                error(f"[FORMAT] Output format '{self.config['output_format']}' is not found in {file} under {self.config['templates_path']}")
            return formats_map['formats'][self.config['output_format']]
        error(f"[FORMAT] Unsupported 'type' in {file} under {self.config['templates_path']}, has to be a 'formats_map' with a 'version'")
        return None


    def _read_network_graph(self, file):
        """Read network topology graph from a CYJS file"""
        print(f"Reading CYJS topology graph: {file}")
        cyjs = {}
        try:
            with open(file, 'r', encoding='utf-8') as f:
                cyjs = json.load(f)
        except OSError as e:
            error("Can't read CYJS topology graph:", e)
        except json.decoder.JSONDecodeError as e:
            error("Can't parse CYJS topology graph:", e)
        self.G = nx.cytoscape_graph(cyjs)

    def _append_if_node_is_device(self, n):
        """Append a device node to the topology"""
        if self.G.nodes[n]['type'] == 'device':
            dev = self.G.nodes[n]['device']
            self.topology['nodes'].append(dev)
            if 'role' in dev:
                role = dev['role']
                if role in self.topology['roles']:
                    self.topology['roles'][role].append(dev['device_index'])
                else:
                    self.topology['roles'][role] = [dev['device_index']]
                if role in self.config['device_role_levels']:
                    dev['level'] = self.config['device_role_levels'][role]
            if 'level' not in dev:
                dev['level'] = 0

            if dev['name'] not in self.device_interfaces_map:
                # Initialize an empty map. There is a similar initialization in _append_if_node_is_interface,
                # but we need one here in case the device has no interfaces
                self.device_interfaces_map[dev['name']] = {}
            return True
        return False

    def _append_if_node_is_interface(self, n):
        """Append an interface node to the topology"""
        if self.G.nodes[n]['type'] == 'interface':
            int_name = self.G.nodes[n]['interface']['name']
            dev_name, dev_node_id = None, None
            peer_name, peer_dev_name, peer_dev_node_id = None, None, None
            for a_adj in self.G.adj[n].items():
                if self.G.nodes[a_adj[0]]['type'] == 'device':
                    dev_name = self.G.nodes[a_adj[0]]['device']['name']
                    dev_node_id = self.G.nodes[a_adj[0]]['device']['node_id']
                    dev_index = self.G.nodes[a_adj[0]]['device']['device_index']
                    if dev_name not in self.device_interfaces_map:
                        # Initialize an empty map if we don't have one yet for this device
                        self.device_interfaces_map[dev_name] = {}
                    self.device_interfaces_map[dev_name][int_name] = {}
                elif self.G.nodes[a_adj[0]]['type'] == 'interface' and self.G.nodes[n]['side'] == 'a':
                    peer_name = self.G.nodes[a_adj[0]]['interface']['name']
                    for b_adj in self.G.adj[a_adj[0]].items():
                        if self.G.nodes[b_adj[0]]['type'] == 'device':
                            peer_dev_name = self.G.nodes[b_adj[0]]['device']['name']
                            peer_dev_node_id = self.G.nodes[b_adj[0]]['device']['node_id']
                            peer_dev_index = self.G.nodes[b_adj[0]]['device']['device_index']
            if self.G.nodes[n]['side'] == 'a':
                self.topology['links'].append({
                    'a': {
                        'node': dev_name,
                        'node_id': dev_node_id,
                        'device_index': dev_index,
                        'interface': int_name,
                    },
                    'b': {
                        'node': peer_dev_name,
                        'node_id': peer_dev_node_id,
                        'device_index': peer_dev_index,
                        'interface': peer_name,
                    },
                })
            return True
        return False

    def _initialize_emulated_interface_names(self):
        """Initialize emulated interface names for each NOS interface name"""
        for node in self.topology['nodes']:
            if 'name' in node.keys():
                name = node['name']
                if name in self.device_interfaces_map:
                    int_map = self.device_interfaces_map[name]
                    # Sort nos interface names in the map
                    int_list = list(int_map.keys())
                    int_list.sort()
                    # Add emulated interface name for each nos interface name we got from the imported graph.
                    sorted_map = {i: {'name': f"{self._render_emulated_interface_name(node['platform'], i, int_list.index(i))}",
                                      'index': int_list.index(i)} for i in int_list}
                    self.device_interfaces_map[name] = sorted_map
                    # Append entries from device_interfaces_map to each device under self.topology['nodes']
                    node['interfaces'] = self.device_interfaces_map[name]

    def _rank_nodes(self):
        """Rank nodes by their role and device_index"""
        for device_indexes in self.topology['roles'].values():
            device_indexes.sort()
        for n in self.topology['nodes']:
            if 'role' in n:
                role = n['role']
                if role in self.topology['roles']:
                    role_size = len(self.topology['roles'][role])
                    if role_size > 1:
                        n['rank'] = self.topology['roles'][role].index(n['device_index']) / (role_size - 1)
            if 'rank' not in n:
                n['rank'] = 0.5

    def _build_topology(self):
        """ Parse graph G into lists of: nodes and links.
        Keep list of interfaces per device in `device_interfaces_map`, and then add them to each device"""
        try:
            if self.topology['name'] is None and "name" in self.G.graph.keys():
                self.topology['name'] = self.G.graph["name"]
            for n in self.G.nodes:
                if not self._append_if_node_is_device(n):
                    self._append_if_node_is_interface(n)
            self._initialize_emulated_interface_names()
        except KeyError as e:
            error(f"Incomplete data to build topology, {e} key is missing")

        self._rank_nodes()

    def export_topology(self):
        """Export network topology through Jinja2 templates"""
        if self.topology['name'] is None or len(self.topology['name']) == 0:
            error("Cannot export a topology: missing a name")

        debug(f"Exporting topology. Device role groups: {self.topology['roles']}")
        # Create a directory for output files
        self.files_path = create_output_directory(self.topology['name'], self.config['output_dir'])
        # Generate topology data structure
        self.topology['rendered_nodes'] = self._render_emulated_nodes()
        self._initialize_emulated_links()
        self._render_topology()

    def _initialize_emulated_links(self):
        """Initialize emulated links"""
        link_id = 0
        for l in self.topology['links']:
            l['id'] = link_id
            l['a']['e_interface'] = self.device_interfaces_map[l['a']['node']][l['a']['interface']]['name']
            l['b']['e_interface'] = self.device_interfaces_map[l['b']['node']][l['b']['interface']]['name']
            l['a']['index'] = self.device_interfaces_map[l['a']['node']][l['a']['interface']]['index']
            l['b']['index'] = self.device_interfaces_map[l['b']['node']][l['b']['interface']]['index']
            link_id += 1


    def _get_platform_template(self, ttype, platform, is_required = False):
        """Get a Jinja2 template for a given type and platform, as well as initialize template params"""
        template = None
        if ttype in self.templates and '_description_' in self.templates[ttype]:
            desc = self.templates[ttype]['_description_']
            params = self._get_platform_template_params(ttype, platform)
            if (params is None or 'template' not in params) and is_required:
                error(f"[TEMPLATE] No mandatory template for {desc} was found for platform '{platform}'")
            if platform in self.templates[ttype]:
                if 'template' not in self.templates[ttype][platform] and 'template' in params:
                    if params['template'] is not None:
                        # Params were just initialized but not the j2 template
                        try:
                            j2file = params['template']
                            template = self.j2env.get_template(j2file)
                            debug(f"[TEMPLATE] Found {desc} template '{j2file}' for platform '{platform}'")
                            self.templates[ttype][platform]['template'] = template
                        except (OSError, jinja2.TemplateError) as e:
                            m = f"[TEMPLATE] Unable to open {desc} template '{j2file}' for platform '{platform}' with path {self.config['templates_path']}."
                            m += f" Reason: {e}"
                            if is_required:
                                if platform == 'default':
                                    error(m)
                                # Render a default template
                                debug(f"{m}. Rendering a default template instead.")
                                template = self._get_platform_template(ttype, "default", True)
                                # Save the default template for this platform
                                self.templates[ttype][platform]['template'] = template
                            else:
                                debug(m)
                else:
                    template = self.templates[ttype][platform]['template']
            elif is_required:
                error(f"[TEMPLATE] Unable to map mandatory {desc} template for platform '{platform}'")
        elif is_required:
            error(f"[TEMPLATE] No such template type as {ttype}")
        return template


    def _get_platform_template_params(self, ttype, platform):
        """Return template parameters for a given type and platform."""
        params = None
        if ttype in self.templates:
            if platform not in self.templates[ttype]:
                params = self._map_platform_to_params(ttype, platform)
                self.templates[ttype][platform] = {
                    'params': params
                }
            else:
                params = self.templates[ttype][platform]['params']
        return params


    def _map_platform_to_params(self, ttype, platform):
        """Map platform name to a node kind and then return a template file path for that kind"""
        default_map = None
        if ttype in self.templates and '_path_' in self.templates[ttype]:
            default_map = {}
            if not self.templates[ttype]['_require_map_']:
                default_map = {
                    'template': f"{self.templates[ttype]['_path_']}/{platform}.j2"
                }
            kind = platform
            if platform in self.platform_map['platforms'] and 'kinds' in self.platform_map['platforms'][platform]:
                platform_kinds = self.platform_map['platforms'][platform]['kinds']
                if self.config['output_format'] in platform_kinds:
                    kind = platform_kinds[self.config['output_format']]
                    debug(f"[MAP] Mapped platform '{platform}' to '{kind}' for {ttype} template")
            else:
                debug(f"[MAP] No mapping for platform '{platform}' was found for '{self.config['output_format']}' output format, will use '{platform}' for {ttype} template")
            return self._map_kind_to_params(ttype, kind)
        return default_map


    def _map_kind_to_params(self, ttype, kind):
        """Map node kind to template parameters"""
        if len(kind) == 0:
            kind = "default"
        kind_map = None
        if ttype in self.templates and '_path_' in self.templates[ttype]:
            desc = self.templates[ttype]['_description_']
            kind_map = {
                'template': None
            }
            if not self.templates[ttype]['_require_map_']:
                kind_map = {
                    'template': f"{self.templates[ttype]['_path_']}/{kind}.j2"
                }
            if self.config['output_format'] in self.platform_map['kinds'] and \
                kind in self.platform_map['kinds'][self.config['output_format']] and \
                ttype in self.platform_map['kinds'][self.config['output_format']][kind]:
                kind_map.update(self.platform_map['kinds'][self.config['output_format']][kind][ttype])
                debug(f"[MAP] Mapped kind '{kind}' to '{kind_map}'")
                return kind_map
            debug(f"[MAP] No {desc} template for kind '{kind}' was found for '{self.config['output_format']}' output format, will use '{kind_map['template']}'")
        return kind_map


    def _get_template_with_file(self, j2file):
        template = None
        try:
            template = self.j2env.get_template(j2file)
            debug(f"Found template {template.filename}")
        except OSError:
            m = f"Unable to open template '{j2file}' with path {self.config['templates_path']}."
            m += " Make sure you have a compatible version of the templates repository."
            error(m)
        except jinja2.TemplateError as e:
            m = f"Unable to open use '{j2file}' with path {self.config['templates_path']}."
            m += f" Reason: {e}."
            error(m)
        return template


    def _load_yaml_from_template_file(self, file, log_context = "[LOAD_YAML]"):
        template = self._get_template_with_file(file)
        try:
            return yaml.load(template.render(self.config), Loader=yaml.SafeLoader)
        except jinja2.TemplateError as e:
            error(f"{log_context} Rendering {file} template as format map: {e}")
        except yaml.scanner.ScannerError as e:
            error(f"{log_context} Can't parse {file} as YAML:", e)
        return None


    def _render_emulated_nodes(self):
        """Render device nodes via Jinja2 templates"""
        topo_nodes = []
        for n in self.topology['nodes']:
            if 'platform' in n.keys():
                p = n['platform']
                params = self._get_platform_template_params('nodes', p)
                if params is not None:
                    n.update(params)

                int_map = self._render_interface_map(n)
                if int_map is not None:
                    n['interface_map'] = int_map

                node_config = self._save_node_configuration(n)
                if node_config is not None:
                    n['startup_config'] = node_config

                template = self._get_platform_template('nodes', p, True)
                if template is not None:
                    try:
                        topo_nodes.append(template.render(n))
                    except jinja2.TemplateError as e:
                        error(f"Rendering {self.templates['nodes']['_description_']} template for platform '{p}': {e}")

        return topo_nodes

    def _render_emulated_interface_name(self, platform, interface, index):
        """Render emulated interface name via Jinja2 templates"""
        # We assume interface with index `0` is reserved for management, and start with `1`
        default_name = f"eth{index+1}"
        template = self._get_platform_template('interface_names', platform, True)
        if template is not None:
            try:
                return template.render({'interface': interface, 'index': index})
            except jinja2.TemplateError as e:
                error("Rendering interface naming J2 template:", e)
        return default_name

    def _render_topology(self):
        """Render network topology via Jinja2 templates"""
        #debug("Topology data to render:", json.dumps(self.topology))
        # Load Jinja2 template to run the topology through
        try:
            j2file = f"{self.config['output_format']}/topology.j2"
            template = self.j2env.get_template(j2file)
        except (OSError, jinja2.TemplateError) as e:
            error(f"Opening topology template '{j2file}' with path {self.config['templates_path']}. Reason: {e}")

        # Run the topology through jinja2 template to get the final result
        try:
            topo = template.render(self.topology)
        except jinja2.TemplateError as e:
            error("Rendering topology J2 template:", e)

        self._write_topology(topo)
        self._print_motd(topo)

    def _write_topology(self, topo):
        """Write network topology to a file"""
        topo_file = f"{self.topology['name']}"
        format_params = self.config['format']
        if 'file_extension' in format_params:
            topo_file += f".{format_params['file_extension']}"
        elif 'file_format' in format_params:
            topo_file += f".{self.config['output_format']}.{format_params['file_format']}"
        try:
            topo_path = f"{self.files_path}/{topo_file}"
            with open(topo_path, "w", encoding="utf-8") as f:
                f.write(topo)
                f.close()
        except OSError as e:
            error(f"Can't write into {topo_path}", e)

        print(f"Created {self.config['output_format']} topology: {topo_path}")

    def _print_motd(self, topo):
        """Print a message on how to use the exported topology"""
        topo_dict = {}
        try:
            f = self.config['format']['file_format'].lower()
            if f == 'json':
                topo_dict = ast.literal_eval(topo)
            elif f == 'yaml':
                topo_dict = yaml.safe_load(topo)
                if 'lab' in topo_dict and 'notes' in topo_dict['lab'] and 'motd' not in topo_dict:
                    # CML
                    topo_dict['motd'] = topo_dict['lab']['notes']
        except (SyntaxError, yaml.scanner.ScannerError) as e:
            debug("Can't parse topology as a dictionary:", e)
        if 'motd' in topo_dict:
            print(f"{topo_dict['motd']}")
        elif self.config['output_format'] == 'clab':
            print(f"To deploy this topology, run: sudo -E clab dep -t {self.files_path}/{self.topology['name']}.clab.yaml")
        elif self.config['output_format'] == 'd2':
            print(f"To visualize this D2 topology, open https://play.d2lang.com and paste content of the file: {self.files_path}/{self.topology['name']}.d2")

    def _render_interface_map(self, node):
        """Render interface mapping file for a node"""
        if 'name' in node and node['name'] in self.device_interfaces_map:
            d = node['name']
        else:
            return None
        if 'platform' in node.keys():
            p = node['platform']
            # Interface mapping file for cEOS
            template = self._get_platform_template('interface_maps', p)
            if template is not None:
                m = self.device_interfaces_map[node['name']]
                try:
                    interface_map = template.render({'map': m})
                except jinja2.TemplateError as e:
                    error("Rendering interface map J2 template:", e)
                int_map_file = f"{d}_interface_map.json"
                int_map_path = f"{self.files_path}/{int_map_file}"
                try:
                    with open(int_map_path, "w", encoding="utf-8") as f:
                        f.write(interface_map)
                        f.close()
                except OSError as e:
                    error(f"Can't write into {int_map_path}", e)
                print(f"Created '{p}' interface map: {int_map_path}")
                return int_map_file
        return None

    def _save_node_configuration(self, node):
        """Save node configuration to a file"""
        if 'name' in node and len(node['name']) > 0:
            name = node['name']
        else:
            return None
        if 'config' in node and len(node['config']) > 0:
            config = node['config']
        else:
            return None
        if 'startup_config_mode' in self.config['format'] and self.config['format']['startup_config_mode'] == 'file':
            config_file = f"{name}.config"
            config_path = f"{self.files_path}/{config_file}"
            try:
                with open(config_path, "w", encoding="utf-8") as f:
                    f.write(config)
                    f.close()
            except OSError as e:
                error(f"Can't write into {config_path}", e)
            print(f"Created device configuration file: {config_path}")
            return config_file
        return None

def arg_input_check(s):
    """Check if input source is supported"""
    allowed_values = ['netbox', 'cyjs']
    if s in allowed_values:
        return s
    raise argparse.ArgumentTypeError(f"input source has to be one of {allowed_values}")

def parse_args():
    """CLI arguments parser"""
<<<<<<< HEAD
    args_parser = argparse.ArgumentParser(prog='nrx', description="nrx - network topology exporter by netreplica")

    sites_group = args_parser.add_mutually_exclusive_group()

    args_parser.add_argument('-c', '--config',      required=False, help='configuration file')
    args_parser.add_argument('-i', '--input',       required=False, help='input source: netbox (default) | cyjs',
                                                        default='netbox', type=arg_input_check,)
    args_parser.add_argument('-o', '--output',      required=False, help='output format: cyjs | gml | clab | cml | graphite | d2',
                                                        type=arg_output_check, )
    args_parser.add_argument('-a', '--api',         required=False, help='netbox API URL')
    sites_group.add_argument('-s', '--site',        required=False, help='netbox site to export, cannot be combined with --sites')
    sites_group.add_argument(      '--sites',       required=False, help='netbox sites to export, for multiple tags use a comma-separated list: \
                                                                          site1,site2,site3 (uses OR logic)')
    args_parser.add_argument('-t', '--tags',        required=False, help='netbox tags to export, for multiple tags use a comma-separated list: \
                                                                          tag1,tag2,tag3 (uses AND logic)')
    args_parser.add_argument('-n', '--name',        required=False, help='name of the exported topology (site name or tags by default)')
    args_parser.add_argument(      '--noconfigs',   required=False, help='disable device configuration export (enabled by default)',
                                                        action=argparse.BooleanOptionalAction)
    args_parser.add_argument('-k', '--insecure',    required=False, help='allow insecure server connections when using TLS',
                                                        action=argparse.BooleanOptionalAction)
    args_parser.add_argument('-d', '--debug',       required=False, help='enable debug output',
                                                        action=argparse.BooleanOptionalAction)
    args_parser.add_argument('-f', '--file',        required=False, help='file with the network graph to import')
    args_parser.add_argument('-T', '--templates',   required=False, help='directory with template files, \
                                                                          will be prepended to TEMPLATES_PATH list \
                                                                          in the configuration file')
    args_parser.add_argument('-D', '--dir',         required=False, help='save files into specified directory. \
                                                                          nested relative and absolute paths are OK \
                                                                          (topology name is used by default)')

    args = args_parser.parse_args()
    global DEBUG_ON
    DEBUG_ON = args.debug is True
=======
    parser = argparse.ArgumentParser(prog='nrx', description="nrx - network topology exporter by netreplica")
    parser.add_argument('-v', '--version',   action='version', version=f'%(prog)s {__version__}')
    parser.add_argument('-d', '--debug',     nargs=0, action=NrxDebugAction, help='enable debug output')
    parser.add_argument('-I', '--init',      nargs=0, action=NrxInitAction, help=f"initialize configuration directory in $HOME/{NRX_CONFIG_DIR} and exit")
    parser.add_argument('-c', '--config',    required=False, help=f"configuration file, default: $HOME/{NRX_CONFIG_DIR}/{NRX_DEFAULT_CONFIG_NAME}",
                                             default=nrx_default_config_path())
    parser.add_argument('-i', '--input',     required=False, help='input source: netbox (default) | cyjs',
                                             default='netbox', type=arg_input_check,)
    parser.add_argument('-o', '--output',    required=False, help='output format: cyjs | clab | cml | graphite | d2 or any other format supported by provided templates')
    parser.add_argument('-a', '--api',       required=False, help='netbox API URL')
    parser.add_argument('-s', '--site',      required=False, help='netbox site to export')
    parser.add_argument('-t', '--tags',      required=False, help='netbox tags to export, for multiple tags use a comma-separated list: tag1,tag2,tag3 (uses AND logic)')
    parser.add_argument('-n', '--name',      required=False, help='name of the exported topology (site name or tags by default)')
    parser.add_argument('--noconfigs',       required=False, help='disable device configuration export (enabled by default)',
                                             action=argparse.BooleanOptionalAction)
    parser.add_argument('-k', '--insecure',  required=False, help='allow insecure server connections when using TLS',
                                             action=argparse.BooleanOptionalAction)
    parser.add_argument('-f', '--file',      required=False, help='file with the network graph to import')
    parser.add_argument('-M', '--map',       required=False, help=f"file with platform mappings to node parameters (default: {NRX_MAP_NAME} in templates folder)")
    parser.add_argument('-T', '--templates', required=False, help='directory with template files, \
                                                                   will be prepended to TEMPLATES_PATH list \
                                                                   in the configuration file')
    parser.add_argument('-D', '--dir',       required=False, help='save files into specified directory. \
                                                                   nested relative and absolute paths are OK \
                                                                   (topology name is used by default)')

    args = parser.parse_args()
>>>>>>> 60918628
    debug(f"arguments {args}")

    return args


class NrxDebugAction(argparse.Action):
    """Argparse action to turn on debug output"""
    def __call__(self, parser, namespace, values, option_string=None):
        global DEBUG_ON
        DEBUG_ON = True


class NrxInitAction(argparse.Action):
    """Argparse action to initialize configuration directory"""
    def __call__(self, parser, namespace, values, option_string=None):
        # Create a NRX_CONFIG_DIR directory in the user's home directory, or in the current directory if HOME is not set
        config_dir_path = nrx_config_dir()
        print(f"[INIT] Initializing configuration directory in {config_dir_path}")
        config_dir = create_dirs(config_dir_path)
        # Get asset NRX_VERSIONS_NAME with versions compatibility matrix
        versions = get_versions(__version__)
        templates_path = get_templates(versions, config_dir)
        if templates_path is not None:
            print(f"[INIT] Saved templates to: {templates_path}")
        else:
            error("[INIT] Can't download templates")
        default_config_path = get_default_config(versions, config_dir)
        if default_config_path is not None:
            print(f"[INIT] Saved default config to: {default_config_path}. Rename it as {NRX_DEFAULT_CONFIG_NAME} and edit as needed")
        else:
            error("[INIT] Can't download default config")
        sys.exit(0)


def get_versions(nrx_version):
    """Download and parse NRX_VERSIONS_NAME asset file for a specific nrx version"""
    versions_url = f"{NRX_REPOSITORY}/releases/download/{nrx_version}/{NRX_VERSIONS_NAME}"
    try:
        r = requests.get(versions_url, timeout=NRX_REPOSITORY_TIMEOUT)
    except (HTTPError, Timeout, RequestException) as e:
        error(f"[VERSIONS] Downloading versions map from {versions_url} failed: {e}")
    if r.status_code == 200:
        versions = yaml.safe_load(r.text)
        debug(f"[VERSIONS] Retrieved versions map for {nrx_version}:", versions)
        return versions
    error(f"[VERSIONS] Can't download versions map from {versions_url}, status code: {r.status_code}")
    return None


def get_templates(versions, dir_path):
    """Download netreplica/templates version from the versions dict provided as a parameter"""
    if versions is not None and 'templates' in versions:
        templates_version = versions['templates']
        templates_url = f"{NRX_TEMPLATES_REPOSITORY}/archive/refs/tags/{templates_version}.zip"
        try:
            r = requests.get(templates_url, timeout=NRX_REPOSITORY_TIMEOUT)
        except (HTTPError, Timeout, RequestException) as e:
            error(f"[TEMPLATES] Downloading templates from {templates_url} failed: {e}")
        if r.status_code == 200:
            zip_file = f"templates_{templates_version}.zip"
            zip_path = f"{dir_path}/{zip_file}"
            templates_file = f"templates-{templates_version.lstrip('v')}"
            templates_path = f"{dir_path}/{templates_file}"
            try:
                with open(zip_path, 'wb') as f:
                    # Save
                    f.write(r.content)
                    debug(f"[TEMPLATES] Downloaded templates from {templates_url}")
                    # Unzip
                    unzip_file(zip_path, dir_path, "[TEMPLATES]")
                    # Create or replace a symlink to the templates directory
                    update_symlink(f"{dir_path}/templates", templates_file, "[TEMPLATES]")
                    # Remove zip file
                    remove_file(zip_path, "[TEMPLATES]")
                    return templates_path
            except OSError as e:
                error(f"[TEMPLATES] Can't write into {zip_path}", e)
        else:
            error(f"[TEMPLATES] Can't download templates from {templates_url}, status code: {r.status_code}")
    return None


def get_default_config(versions, dir_path):
    """Download NRX_DEFAULT_CONFIG_NAME from the assets of the provided release"""
    if versions is not None and 'nrx' in versions:
        asset_version = versions['nrx']
        asset_url = f"{NRX_REPOSITORY}/releases/download/{asset_version}/{NRX_DEFAULT_CONFIG_NAME}"
        try:
            r = requests.get(asset_url, timeout=NRX_REPOSITORY_TIMEOUT)
        except (HTTPError, Timeout, RequestException) as e:
            error(f"[DEFAULT_CONFIG] Downloading default config from {asset_url} failed: {e}")
        if r.status_code == 200:
            asset_file = f"{NRX_DEFAULT_CONFIG_NAME}-{asset_version.lstrip('v')}"
            asset_path = f"{dir_path}/{asset_file}"
            try:
                with open(asset_path, 'wb') as f:
                    # Save
                    f.write(r.content)
                    debug(f"[DEFAULT_CONFIG] Downloaded default config from {asset_url}")
                    return asset_path
            except OSError as e:
                error(f"[DEFAULT_CONFIG] Can't write into {asset_path}", e)
        else:
            error(f"[DEFAULT_CONFIG] Can't download default config from {asset_url}, status code: {r.status_code}")
    return None


def load_toml_config(filename):
    """Load configuration from a config file in TOML format"""
    config = {
        'nb_api_url': '',
        'nb_api_token': '',
        'tls_validate': True,
        'api_timeout': 10,
        'output_format': 'cyjs',
        'export_device_roles': ["router", "core-switch", "access-switch", "distribution-switch", "tor-switch"],
        'device_role_levels': {
            'unknown':              0,
            'server':               0,
            'tor-switch':           1,
            'access-switch':        1,
            'leaf':                 1,
            'distribution-switch':  2,
            'spine':                2,
            'core-switch':          3,
            'super-spine':          3,
            'router':               4,
        },
        'export_sites': [],
        'export_tags': [],
        'topology_name': '',
        'export_configs': True,
        'templates_path': ["./templates", f"{nrx_config_dir()}/templates"],
        'formats_map': NRX_FORMATS_NAME,
        'platform_map': NRX_MAP_NAME,
        'output_dir': '',
        'nb_api_params': {
            'interfaces_block_size':    4,
            'cables_block_size':        64,
        },
    }
    if filename is not None and len(filename) > 0:
        try:
            with open(filename, 'r', encoding="utf-8") as f:
                nb_config = toml.load(f)
                for k in config:
                    if k.upper() in nb_config:
                        config[k] = nb_config[k.upper()]
        except OSError as e:
            if filename == nrx_default_config_path():
                debug("Can't open default configuration file, ignoring.", e)
            else:
                error("Unable to open configuration file:", e)
        except toml.decoder.TomlDecodeError as e:
            error(f"Unable to parse configuration file {filename}: {e}")
        except argparse.ArgumentTypeError as e:
            error(f"Unsupported configuration: {e}")
    path_config_keys = ['templates_path', 'platform_map', 'output_dir']
    for k in path_config_keys:
        if isinstance(config[k], str):
            config[k] = os.path.expandvars(config[k])
        elif isinstance(config[k], list):
            config[k] = [os.path.expandvars(p) for p in config[k]]
    return config

def config_apply_netbox_args(config, args):
    """Apply netbox-related arguments to the configuration and validate it"""
    if args.api is not None and len(args.api) > 0:
        config['nb_api_url'] = args.api
    if len(config['nb_api_url']) == 0:
        error("Need an API URL to connect to NetBox.\nUse --api argument, NB_API_URL environment variable or key in --config file")
    if len(config['nb_api_token']) == 0:
        error("Need an API token to connect to NetBox.\nUse NB_API_TOKEN environment variable or key in --config file")
    if args.site is not None and len(args.site) > 0:
        config['export_sites'] = args.site.split(',')  # --site and --sites can be used interchangeably but not at the same time
    elif args.sites is not None and len(args.sites) > 0:
        config['export_sites'] = args.sites.split(',')
    if args.tags is not None and len(args.tags) > 0:
        config['export_tags'] = args.tags.split(',')
        debug(f"List of tags to filter devices for export: {config['export_tags']}")
    if len(config['export_sites']) == 0 and len(config['export_tags']) == 0:
        error("Need a Site name or Tags to export. Use --sites/--tags arguments, or EXPORT_SITE/EXPORT_TAGS key in --config file")
    if args.noconfigs is not None:
        if args.noconfigs:
            config['export_configs'] = False
        else:
            config['export_configs'] = True

    return config

def load_config(args):
    """Load, consolidate and validate configuration"""
    config = load_toml_config(args.config)
    config['nb_api_url'] = os.getenv('NB_API_URL', config['nb_api_url'])
    config['nb_api_token'] = os.getenv('NB_API_TOKEN', config['nb_api_token'])

    # Override config values with arguments and validate
    if args.input is not None and len(args.input) > 0:
        config['input_source'] = args.input
        if config['input_source'] == 'cyjs' and (args.file is None or len(args.file) == 0):
            error("Provide a path to CYJS graph using --file")
        if config['input_source'] == 'netbox':
            config = config_apply_netbox_args(config, args)

    if args.insecure:
        config['tls_validate'] = False

    if args.name is not None and len(args.name) > 0:
        config['topology_name'] = args.name

    if args.output is not None and len(args.output) > 0:
        config['output_format'] = args.output

    if config['input_source'] == config['output_format']:
        error(f"Input and output formats must be different, got '{config['output_format']}'")

    if args.map is not None and len(args.map) > 0:
        config['platform_map'] = args.map

    if args.templates is not None and len(args.templates) > 0:
        config['templates_path'].insert(0, args.templates)

    if args.dir is not None and len(args.dir) > 0:
        config['output_dir'] = args.dir

    # Do not export configs for formats that do not support it TODO use startup_config_mode parameter
    if config['output_format'] in ['graphite', 'd2']:
        config['export_configs'] = False

    return config

def main():
    """Main"""
    # Parameters
    args = parse_args()
    config = load_config(args)

    nb_network = None
    topo = NetworkTopology(config)

    if config['input_source'] == 'netbox':
        try:
            nb_network = NBFactory(config)
        except (requests.exceptions.SSLError, requests.exceptions.ConnectionError) as e:
            if "SSL: WRONG_VERSION_NUMBER" in str(e):
                error_debug(f"Unable to negotiate TLS version when connecting to {config['nb_api_url']}. "
                             "Could the server be using unencrypted HTTP?", e)
            elif "SSL: CERTIFICATE_VERIFY_FAILED" in str(e):
                error_debug(f"Server certificate validation failed when connecting to {config['nb_api_url']}. "
                             "To skip validation, use --insecure.", e)
            else:
                error_debug(f"Can't connect to {config['nb_api_url']}.", e)
        except Exception as e:
            error("Exporting from NetBox:", e)
        if config['output_format'] == 'gml':
            nb_network.export_graph_gml()
            return 0
        if config['output_format'] == 'cyjs':
            nb_network.export_graph_json()
            return 0

    if config['input_source'] == 'cyjs':
        topo.build_from_file(args.file)
    else:
        topo.build_from_graph(nb_network.graph())

    if config['output_format'] != 'cyjs':
        topo.export_topology()
    else:
        if nb_network is None:
            error(f"Only --input netbox is supported for this type of export format: {config['output_format']}")

    return 0


if __name__ == '__main__':
    sys.exit(main())<|MERGE_RESOLUTION|>--- conflicted
+++ resolved
@@ -985,16 +985,18 @@
 
 def parse_args():
     """CLI arguments parser"""
-<<<<<<< HEAD
     args_parser = argparse.ArgumentParser(prog='nrx', description="nrx - network topology exporter by netreplica")
 
     sites_group = args_parser.add_mutually_exclusive_group()
 
-    args_parser.add_argument('-c', '--config',      required=False, help='configuration file')
+    args_parser.add_argument('-v', '--version',     action='version', version=f'%(prog)s {__version__}')
+    args_parser.add_argument('-d', '--debug',       nargs=0, action=NrxDebugAction, help='enable debug output')
+    args_parser.add_argument('-I', '--init',        nargs=0, action=NrxInitAction, help=f"initialize configuration directory in $HOME/{NRX_CONFIG_DIR} and exit")
+    args_parser.add_argument('-c', '--config',      required=False, help=f"configuration file, default: $HOME/{NRX_CONFIG_DIR}/{NRX_DEFAULT_CONFIG_NAME}",
+                                                        default=nrx_default_config_path())
     args_parser.add_argument('-i', '--input',       required=False, help='input source: netbox (default) | cyjs',
                                                         default='netbox', type=arg_input_check,)
-    args_parser.add_argument('-o', '--output',      required=False, help='output format: cyjs | gml | clab | cml | graphite | d2',
-                                                        type=arg_output_check, )
+    args_parser.add_argument('-o', '--output',      required=False, help='output format: cyjs | clab | cml | graphite | d2 or any other format supported by provided templates')
     args_parser.add_argument('-a', '--api',         required=False, help='netbox API URL')
     sites_group.add_argument('-s', '--site',        required=False, help='netbox site to export, cannot be combined with --sites')
     sites_group.add_argument(      '--sites',       required=False, help='netbox sites to export, for multiple tags use a comma-separated list: \
@@ -1006,9 +1008,8 @@
                                                         action=argparse.BooleanOptionalAction)
     args_parser.add_argument('-k', '--insecure',    required=False, help='allow insecure server connections when using TLS',
                                                         action=argparse.BooleanOptionalAction)
-    args_parser.add_argument('-d', '--debug',       required=False, help='enable debug output',
-                                                        action=argparse.BooleanOptionalAction)
     args_parser.add_argument('-f', '--file',        required=False, help='file with the network graph to import')
+    args_parser.add_argument('-M', '--map',         required=False, help=f"file with platform mappings to node parameters (default: {NRX_MAP_NAME} in templates folder)")
     args_parser.add_argument('-T', '--templates',   required=False, help='directory with template files, \
                                                                           will be prepended to TEMPLATES_PATH list \
                                                                           in the configuration file')
@@ -1017,37 +1018,6 @@
                                                                           (topology name is used by default)')
 
     args = args_parser.parse_args()
-    global DEBUG_ON
-    DEBUG_ON = args.debug is True
-=======
-    parser = argparse.ArgumentParser(prog='nrx', description="nrx - network topology exporter by netreplica")
-    parser.add_argument('-v', '--version',   action='version', version=f'%(prog)s {__version__}')
-    parser.add_argument('-d', '--debug',     nargs=0, action=NrxDebugAction, help='enable debug output')
-    parser.add_argument('-I', '--init',      nargs=0, action=NrxInitAction, help=f"initialize configuration directory in $HOME/{NRX_CONFIG_DIR} and exit")
-    parser.add_argument('-c', '--config',    required=False, help=f"configuration file, default: $HOME/{NRX_CONFIG_DIR}/{NRX_DEFAULT_CONFIG_NAME}",
-                                             default=nrx_default_config_path())
-    parser.add_argument('-i', '--input',     required=False, help='input source: netbox (default) | cyjs',
-                                             default='netbox', type=arg_input_check,)
-    parser.add_argument('-o', '--output',    required=False, help='output format: cyjs | clab | cml | graphite | d2 or any other format supported by provided templates')
-    parser.add_argument('-a', '--api',       required=False, help='netbox API URL')
-    parser.add_argument('-s', '--site',      required=False, help='netbox site to export')
-    parser.add_argument('-t', '--tags',      required=False, help='netbox tags to export, for multiple tags use a comma-separated list: tag1,tag2,tag3 (uses AND logic)')
-    parser.add_argument('-n', '--name',      required=False, help='name of the exported topology (site name or tags by default)')
-    parser.add_argument('--noconfigs',       required=False, help='disable device configuration export (enabled by default)',
-                                             action=argparse.BooleanOptionalAction)
-    parser.add_argument('-k', '--insecure',  required=False, help='allow insecure server connections when using TLS',
-                                             action=argparse.BooleanOptionalAction)
-    parser.add_argument('-f', '--file',      required=False, help='file with the network graph to import')
-    parser.add_argument('-M', '--map',       required=False, help=f"file with platform mappings to node parameters (default: {NRX_MAP_NAME} in templates folder)")
-    parser.add_argument('-T', '--templates', required=False, help='directory with template files, \
-                                                                   will be prepended to TEMPLATES_PATH list \
-                                                                   in the configuration file')
-    parser.add_argument('-D', '--dir',       required=False, help='save files into specified directory. \
-                                                                   nested relative and absolute paths are OK \
-                                                                   (topology name is used by default)')
-
-    args = parser.parse_args()
->>>>>>> 60918628
     debug(f"arguments {args}")
 
     return args
