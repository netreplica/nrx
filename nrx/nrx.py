--- conflicted
+++ resolved
@@ -680,12 +680,7 @@
         # Create a directory for output files
         self.files_path = create_output_directory(self.topology['name'], self.config['output_dir'])
         # Generate topology data structure
-<<<<<<< HEAD
-        self.topology['name'] = self.G.name
         self.topology['rendered_nodes'] = self._render_emulated_nodes()
-=======
-        self.topology['nodes'] = self._render_emulated_nodes()
->>>>>>> 70fe2ce8
         self._initialize_emulated_links()
         self._render_topology()
 
